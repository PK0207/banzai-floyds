--- conflicted
+++ resolved
@@ -38,7 +38,6 @@
     return metric
 
 
-<<<<<<< HEAD
 def smooth_order_metric(model, data, error, width):
     x = np.arange(data.shape[1])
     y_centers = model(x)
@@ -59,10 +58,7 @@
     return metric
 
 
-def order_region(order_width, center, image_size):
-=======
 def order_region(order_height, center, image_size):
->>>>>>> cc354f40
     x = np.arange(image_size[1])
     y_centers = np.round(center(x)).astype(int)
     x2d, y2d = np.meshgrid(np.arange(image_size[1]), np.arange(image_size[0]))
@@ -91,19 +87,8 @@
 def evaluate_order_model(theta, data, error, order_height):
     # Set the parameters of the model (polynomial) object
     model = Legendre(theta, domain=(0, data.shape[1] - 1))
+    return smooth_order_metric(model, data, error, order_height)
 
-<<<<<<< HEAD
-    return smooth_order_metric(model, data, error, order_width)
-=======
-    # Convert the model into a boolean region array
-    order_mask = order_region(order_height, model, data.shape)
-
-    # TODO: Implement a smoothed filter so the edges aren't so sharp. Use two logistic functions for each of the edges
-    # Note the normalization will need a square of the weights / sigma^2. This is due to combining uncertainty
-    # propagation for a weighted sum w^2 sigma^2 (the w = P / sigma^2 so one pair of the sigmas cancel)
-    # Evaluate the metric
-    return tophat_filter_metric(data, error, order_mask)
->>>>>>> cc354f40
 
 
 def fit_order_curve(data, error, order_height, initial_guess):
