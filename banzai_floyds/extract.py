from banzai.stages import Stage
import numpy as np
from astropy.table import Table, vstack
from banzai_floyds.matched_filter import maximize_match_filter
from numpy.polynomial.legendre import Legendre
from banzai_floyds.utils.fitting_utils import gauss, fwhm_to_sigma


def profile_gauss_fixed_width(params, x, sigma):
    center, background_level = params
    return gauss(x, center, sigma) + background_level


def background_fixed_profile_center(params, x, center):
    sigma, *coeffs = params
    background = Legendre(coef=coeffs, domain=(np.min(x), np.max(x)))
    return gauss(x, center, sigma) + background(x)

def bins_to_bin_edges(bins):
    bin_edges = bins['center'] - (bins['width'] / 2.0)
    bin_edges = np.append(bin_edges, bins['center'][-1] + (bins['width'][-1] / 2.0))
    return bin_edges

def bin_data(data, uncertainty, wavelengths, orders, wavelength_bins):
    binned_data = None
    x2d, y2d = np.meshgrid(np.arange(data.shape[1]), np.arange(data.shape[0]))
    for order_id, order_wavelengths in zip(orders.order_ids, wavelength_bins):
        in_order = orders.data == order_id
        # Throw away the data that is outside the first and last bins
        min_wavelength = wavelength_bins[order_id - 1][0]['center'] -  (wavelength_bins[order_id - 1][0]['width'] / 2.0)
        max_wavelength = wavelength_bins[order_id - 1][-1]['center'] + (wavelength_bins[order_id - 1][-1]['width'] / 2.0)

        in_order = np.logical_and(in_order, wavelengths.data > min_wavelength)
        in_order = np.logical_and(in_order, wavelengths.data < max_wavelength)

        y = y2d[in_order] - orders.center(x2d[in_order], order_id)
<<<<<<< HEAD
        data_table = Table({'data': data[in_order], 'uncertainty': uncertainty[in_order], 'wavelength': wavelengths.data[in_order], 
                            'x': x2d[in_order], 'y': y})
        bin_number = np.digitize(data_table['wavelength'], bins_to_bin_edges(order_wavelengths))
        data_table['wavelength_bin'] = wavelength_bins[order_id - 1]['center'][bin_number - 1]
        data_table['order'] = order_id
        if binned_data is None:
            binned_data = data_table
        else:
            binned_data = vstack([binned_data, data_table])
    return binned_data.group_by(('order', 'wavelength_bin'))


def fit_profile(data, profile_width=4):
    trace_centers = []
    # for each order
    trace_points = Table({'wavelength': [], 'center': [], 'order': []})
    for data_to_fit in data.groups:
        # Pass a match filter (with correct s/n scaling) with a gaussian with a default width
        best_fit_center, _ = maximize_match_filter((data_to_fit['y'][np.argmax(data_to_fit['data'])], 0.05), data_to_fit['data'],
                                                    data_to_fit['uncertainty'], profile_gauss_fixed_width, data_to_fit['y'],
                                                    args=(fwhm_to_sigma(profile_width),))
        # If the peak pixel of the match filter is > 2 times the median (or something like that) keep the point
        peak = np.argmin(np.abs(data_to_fit['y'] - best_fit_center))
        if data_to_fit['data'][peak] / data_to_fit['uncertainty'][peak] > 2.0 * np.median(np.abs(data_to_fit['data'] / data_to_fit['uncertainty'])):
            trace_points = vstack([trace_points, Table({'wavelength': [data_to_fit['wavelength_bin'][0]], 'center': [best_fit_center], 'order': [data_to_fit['order'][0]]})])

    # save the polynomial for the profile
    trace_centers = [Legendre.fit(order_data['wavelength'], order_data['center'], deg=5) 
                     for order_data in trace_points.group_by('order').groups]
=======
        data_table = Table({'data': data[in_order], 'uncertainty': uncertainty[in_order],
                            'wavelength': wavelengths.data[in_order], 'x': x2d[in_order], 'y': y})
        bin_edges = order_wavelengths['center'] - (order_wavelengths['width'] / 2.0)
        bin_edges = np.append(bin_edges, order_wavelengths['center'][-1] + (order_wavelengths['width'][-1] / 2.0))

        data_table['wavelength_bin'] = np.digitize(data_table['wavelength'], bin_edges)
        data_table = data_table.group_by('wavelength_bin')
        trace_points = {'wavelength': [], 'center': []}
        for wavelength, data_to_fit in zip(order_wavelengths, data_table.groups):
            # Pass a match filter (with correct s/n scaling) with a gaussian with a default width
            best_fit_center, _ = maximize_match_filter((data_to_fit['y'][np.argmax(data_to_fit['data'])], 0.05),
                                                       data_to_fit['data'], data_to_fit['uncertainty'],
                                                       profile_gauss_fixed_width, data_to_fit['y'],
                                                       args=(fwhm_to_sigma(profile_width),))
            # If the peak pixel of the match filter is > 2 times the median (or something like that) keep the point
            peak = np.argmin(np.abs(data_to_fit['y'] - best_fit_center))
            if data_to_fit['data'][peak] / data_to_fit['uncertainty'][peak] > 2.0 * \
                    np.median(np.abs(data_to_fit['data'] / data_to_fit['uncertainty'])):
                trace_points['wavelength'].append(wavelength['center'])
                trace_points['center'].append(best_fit_center)
        # fit a polynomial to the points that make the cut to get an estimate of the trace, use the match filter
        # metric instead of chi^2
        # save the polynomial for the profile
        trace_centers.append(Legendre.fit(trace_points['wavelength'], trace_points['center'], deg=5))
>>>>>>> 178a9c05
    return trace_centers


def fit_background(data, profile_fits, poly_order=4, default_width=4):
    # In principle, this should be some big 2d fit where we fit the profile center, the profile width,
    #   and the background in one go
<<<<<<< HEAD
    profile_width = {'wavelength': [], 'width': [], 'order': []}
    background_fit = {'wavelength': [], 'coeffs': [], 'order': []}
    for data_to_fit in data.groups:
        profile = profile_fits[data_to_fit['order'][0] - 1]
        wavelength_bin = data_to_fit['wavelength_bin'][0]
        order_id = data_to_fit['order'][0]

        # Pass a match filter (with correct s/n scaling) with a gaussian with a default width
        initial_guess = fwhm_to_sigma(default_width), *np.zeros(poly_order + 1)
        best_fit_sigma, *best_fit_coeffs = maximize_match_filter(initial_guess, data_to_fit['data'], data_to_fit['uncertainty'],
                                                                 background_fixed_profile_center, data_to_fit['y'],
                                                                 args=(profile(wavelength_bin),))
        # If the peak of the profile is 2 > than the peak of the background, keep the profile width
        peak = np.argmin(np.abs(data_to_fit['y'] - best_fit_sigma))
        if data_to_fit['data'][peak] / data_to_fit['uncertainty'][peak] > 2.0 * np.median(np.abs(data_to_fit['data'] / data_to_fit['uncertainty'])):
            profile_width['wavelength'].append(wavelength_bin)
            profile_width['width'].append(best_fit_sigma)
            profile_width['order'].append(order_id)
        background_fit['wavelength'].append(wavelength_bin)
        # The match filter is insensitive to the normalization, so we do a simply chi^2 fit for the normalization
        # minimize sum(d - norm * poly)^2 / sig^2)
        # norm = sum(d / sig^2) / sum(poly / sig^2)
        normalization = np.sum(data_to_fit['data'] / (data_to_fit['uncertainty'] ** 2.0))
        normalization /= np.sum(background_fixed_profile_center((best_fit_sigma, *best_fit_coeffs), data_to_fit['y'], profile(wavelength_bin)) * data_to_fit['uncertainty'] ** -2.0)
        background_fit['coeffs'].append(np.array(best_fit_coeffs) * normalization)
        background_fit['order'].append(order_id)

    profile_widths = [Legendre.fit(order_data['wavelength'], order_data['width'], deg=5) for order_data in Table(profile_width).group_by('order').groups]
    return Table(background_fit), profile_widths
=======
    x2d, y2d = np.meshgrid(np.arange(data.shape[1])), np.arange(data.shape[0])

    background_fits = []
    profile_widths = []
    # for each order
    for order, order_wavlengths, profile in zip(orders, wavelength_bins, profile_fits):
        in_order = order.data == order.value
        y = (y2d - order.center(x2d))[in_order]
        profile_width = {'wavelength': [], 'width': []}
        background_fit = {'wavelength': [], 'coeffs': []}
        for wavelength_bin in order_wavlengths:
            # We should probably cache this calculation?
            wavelength_inds = np.logical_and(wavelengths[in_order] <= (wavelength_bin['center']
                                                                       + wavelength_bin['width'] / 2.0),
                                             wavelengths[in_order] >= (wavelength_bin['center']
                                                                       - wavelength_bin['width'] / 2.0))
            data_to_fit = data[in_order][wavelength_inds]
            error_to_fit = uncertainty[in_order][wavelength_inds]
            y_to_fit = y[wavelength_inds]

            # Pass a match filter (with correct s/n scaling) with a gaussian with a default width
            initial_guess = fwhm_to_sigma(default_width), *np.zeros(poly_order + 1)
            best_fit_sigma, *best_fit_coeffs = maximize_match_filter(initial_guess, data_to_fit, error_to_fit,
                                                                     background_fixed_profile_center, y_to_fit,
                                                                     args=(profile(wavelength_bin['center'])))
            # If the peak of the profile is 2 > than the peak of the background, keep the profile width
            peak = np.argmin(np.abs(y_to_fit - best_fit_sigma))
            if data_to_fit[peak] / error_to_fit[peak] > 2.0 * np.median(np.abs(data_to_fit / error_to_fit)):
                profile_width['wavelength'].append(wavelength_bin['center'])
                profile_width['width'].append(best_fit_sigma)
            background_fit['wavelength'].append(wavelength_bin['center'])
            # The match filter is insensitive to the normalization, so we do a simply chi^2 fit for the normalization
            # minimize sum(d - norm * poly)^2 / sig^2)
            # norm = sum(d / sig^2) / sum(poly / sig^2)
            normalization = np.sum(data_to_fit / error_to_fit / error_to_fit)
            normalization /= np.sum(background_fixed_profile_center((best_fit_sigma, *best_fit_coeffs), y_to_fit,
                                                                    profile(wavelength_bin['center']))
                                    / error_to_fit / error_to_fit)
            background_fit['coeffs'].append(best_fit_coeffs * normalization)
        background_fits.append(background_fit)
        # fit a polynomial to the points that make the cut to get an estimate of the trace, use the match filter metric
        #   instead of chi^2
        # save the polynomial for the profile
        profile_widths.append(Legendre.fit(profile_widths['wavelengths'], profile_widths['width'], deg=5))
    return background_fits, profile_widths
>>>>>>> 178a9c05


def get_wavelength_bins(wavelengths):
    """
    Set the wavelength bins to be at the pixel edges along the center of the orders.
    """
    # TODO: in the long run we probably shouldn't bin at all and just do a full 2d sky fit
    #   (including all flux in the order, yikes)
    all_bin_edges = [model(np.arange(min(model.domain) - 0.5,
                                     max(model.domain) + 1)) for model in wavelengths._polynomials]
    return [Table({'center': (bin_edges[1:] + bin_edges[:-1]) / 2.0,
                   'width': bin_edges[1:] - bin_edges[:-1]}) for bin_edges in all_bin_edges]


def extract(data, uncertainty, background, weights, wavelengths, wavelength_bins):
    # Each pixel is the integral of the flux over the full area of the pixel.
    # We want the average at the center of the pixel (where the wavelength is well-defined).
    # Apparently if you integrate over a pixel, the integral and the average are the same,
    #   so we can treat the pixel value as being the average at the center of the pixel to first order.

    results = {'flux': [], 'fluxerror': [], 'wavelength': [], 'binwidth': []}
    for i, lower_edge in enumerate(wavelength_bins[:-1]):
        results['wavelength'].append((wavelength_bins[i + 1] + lower_edge) / 2.0)
        results['binwidth'].append(wavelength_bins[i + 1] - lower_edge)

        pixels_to_bin = np.logical_and(wavelengths >= lower_edge, wavelengths < wavelength_bins[i + 1])
        # This should be equivalent to Horne 1986 optimal extraction
<<<<<<< HEAD
        flux = np.sum(weights[pixels_to_bin] * (data[pixels_to_bin] - background[pixels_to_bin]) * uncertainty[pixels_to_bin]**-2)
        flux_normalization = np.sum(weights[pixels_to_bin]**2 * uncertainty[pixels_to_bin] ** -2)
        results['flux'].append(flux / flux_normalization)
        uncertainty = np.sqrt(np.sum(weights[pixels_to_bin]))
        results['fluxerror'].append(uncertainty / flux_normalization)
    
=======
        flux = np.sum(weights[pixels_to_bin] * data[pixels_to_bin] * uncertainty[pixels_to_bin]**-2)
        flux_normalization = np.sum(weights[pixels_to_bin] * uncertainty[pixels_to_bin] ** -2)
        results['flux'].append((flux - background) / flux_normalization)
        uncertainty = np.sqrt(np.sum(weights[pixels_to_bin] ** 2 * uncertainty[pixels_to_bin] ** -2))
        results['fluxerror'].append(uncertainty / flux_normalization)

>>>>>>> 178a9c05
    return Table(results)


def combine_wavelegnth_bins(wavelength_bins):
    """
    Combine wavelength bins, taking the small delta (higher resolution) bins
    """
    # Find the overlapping bins
    # Assume that the orders are basically contiguous and monotonically increasing
    wavelength_regions = [(min(order_bins['center']), max(order_bins['center'])) for order_bins in wavelength_bins]
    bin_sizes = [np.mean(order_bins['width']) for order_bins in wavelength_bins]

    # Assume the smaller of the bin widths are from the blue order
    # We assume here we only have 2 orders and that one order does not fully encompass the other
    min_wavelength = min(np.array(wavelength_regions).ravel())
    blue_order_index = 0 if min_wavelength in wavelength_regions[0]['center'] else 1
    red_order_index = 0 if blue_order_index else 1

    overlap_end_index = np.min(np.argwhere(wavelength_bins[red_order_index]['center'] >
                                           np.max(wavelength_regions[blue_order_index]['center'])))
    # clean up the middle partial overlaps
    middle_bin_upper = wavelength_bins[red_order_index]['center'][overlap_end_index + 1]
    middle_bin_upper -= wavelength_bins[red_order_index]['width'][overlap_end_index] / 2.0
    middle_bin_lower = wavelength_bins[blue_order_index]['center'][-1] + wavelength_bins[blue_order_index]['width'] / 2.0
    middle_bin_center = (middle_bin_upper + middle_bin_lower) / 2.0
    middle_bin_width = middle_bin_upper - middle_bin_lower
    overlap_end_index += 1
    new_bins = {'center': np.hstack([wavelength_bins[blue_order_index]['center'], [middle_bin_center],
                                     wavelength_bins[red_order_index][overlap_end_index:]['center']]),
                'width': np.hstack([wavelength_bins[blue_order_index]['center'],
                                    [middle_bin_width],
                                    wavelength_bins[red_order_index][overlap_end_index:]['center']])}
    return Table(new_bins)


class Extractor(Stage):
    def do_stage(self, image):
        image.wavelength_bins = get_wavelength_bins(image.wavelengths)
        image.binned_data = bin_data(image.data, image.uncertainty, image.wavelengths, image.orders, image.wavelength_bins)
        profile_centers = fit_profile(image.binned_data)
        background, profile_widths = fit_background(image.binned_data, profile_centers)
        image.background = background
        image.profiles = profile_centers, profile_widths
        extracted = []
        for i in range(len(image.orders.centers)):
            in_order = image.orders.data == i + 1
            extracted.append(extract(image.data[in_order], image.uncertainty[in_order], image.background[in_order],
                                     image.weights[in_order], image.wavelengths[in_order], image.wavelength_bins[i]))
            extracted[i]['order'] = i + 1
        image.extracted = vstack(extracted)
        # TODO: Stitching together the orders is going to require flux calibration and probably 
        # a scaling due to aperture corrections

        return image<|MERGE_RESOLUTION|>--- conflicted
+++ resolved
@@ -34,7 +34,6 @@
         in_order = np.logical_and(in_order, wavelengths.data < max_wavelength)
 
         y = y2d[in_order] - orders.center(x2d[in_order], order_id)
-<<<<<<< HEAD
         data_table = Table({'data': data[in_order], 'uncertainty': uncertainty[in_order], 'wavelength': wavelengths.data[in_order], 
                             'x': x2d[in_order], 'y': y})
         bin_number = np.digitize(data_table['wavelength'], bins_to_bin_edges(order_wavelengths))
@@ -64,39 +63,12 @@
     # save the polynomial for the profile
     trace_centers = [Legendre.fit(order_data['wavelength'], order_data['center'], deg=5) 
                      for order_data in trace_points.group_by('order').groups]
-=======
-        data_table = Table({'data': data[in_order], 'uncertainty': uncertainty[in_order],
-                            'wavelength': wavelengths.data[in_order], 'x': x2d[in_order], 'y': y})
-        bin_edges = order_wavelengths['center'] - (order_wavelengths['width'] / 2.0)
-        bin_edges = np.append(bin_edges, order_wavelengths['center'][-1] + (order_wavelengths['width'][-1] / 2.0))
-
-        data_table['wavelength_bin'] = np.digitize(data_table['wavelength'], bin_edges)
-        data_table = data_table.group_by('wavelength_bin')
-        trace_points = {'wavelength': [], 'center': []}
-        for wavelength, data_to_fit in zip(order_wavelengths, data_table.groups):
-            # Pass a match filter (with correct s/n scaling) with a gaussian with a default width
-            best_fit_center, _ = maximize_match_filter((data_to_fit['y'][np.argmax(data_to_fit['data'])], 0.05),
-                                                       data_to_fit['data'], data_to_fit['uncertainty'],
-                                                       profile_gauss_fixed_width, data_to_fit['y'],
-                                                       args=(fwhm_to_sigma(profile_width),))
-            # If the peak pixel of the match filter is > 2 times the median (or something like that) keep the point
-            peak = np.argmin(np.abs(data_to_fit['y'] - best_fit_center))
-            if data_to_fit['data'][peak] / data_to_fit['uncertainty'][peak] > 2.0 * \
-                    np.median(np.abs(data_to_fit['data'] / data_to_fit['uncertainty'])):
-                trace_points['wavelength'].append(wavelength['center'])
-                trace_points['center'].append(best_fit_center)
-        # fit a polynomial to the points that make the cut to get an estimate of the trace, use the match filter
-        # metric instead of chi^2
-        # save the polynomial for the profile
-        trace_centers.append(Legendre.fit(trace_points['wavelength'], trace_points['center'], deg=5))
->>>>>>> 178a9c05
     return trace_centers
 
 
 def fit_background(data, profile_fits, poly_order=4, default_width=4):
     # In principle, this should be some big 2d fit where we fit the profile center, the profile width,
     #   and the background in one go
-<<<<<<< HEAD
     profile_width = {'wavelength': [], 'width': [], 'order': []}
     background_fit = {'wavelength': [], 'coeffs': [], 'order': []}
     for data_to_fit in data.groups:
@@ -126,53 +98,7 @@
 
     profile_widths = [Legendre.fit(order_data['wavelength'], order_data['width'], deg=5) for order_data in Table(profile_width).group_by('order').groups]
     return Table(background_fit), profile_widths
-=======
-    x2d, y2d = np.meshgrid(np.arange(data.shape[1])), np.arange(data.shape[0])
 
-    background_fits = []
-    profile_widths = []
-    # for each order
-    for order, order_wavlengths, profile in zip(orders, wavelength_bins, profile_fits):
-        in_order = order.data == order.value
-        y = (y2d - order.center(x2d))[in_order]
-        profile_width = {'wavelength': [], 'width': []}
-        background_fit = {'wavelength': [], 'coeffs': []}
-        for wavelength_bin in order_wavlengths:
-            # We should probably cache this calculation?
-            wavelength_inds = np.logical_and(wavelengths[in_order] <= (wavelength_bin['center']
-                                                                       + wavelength_bin['width'] / 2.0),
-                                             wavelengths[in_order] >= (wavelength_bin['center']
-                                                                       - wavelength_bin['width'] / 2.0))
-            data_to_fit = data[in_order][wavelength_inds]
-            error_to_fit = uncertainty[in_order][wavelength_inds]
-            y_to_fit = y[wavelength_inds]
-
-            # Pass a match filter (with correct s/n scaling) with a gaussian with a default width
-            initial_guess = fwhm_to_sigma(default_width), *np.zeros(poly_order + 1)
-            best_fit_sigma, *best_fit_coeffs = maximize_match_filter(initial_guess, data_to_fit, error_to_fit,
-                                                                     background_fixed_profile_center, y_to_fit,
-                                                                     args=(profile(wavelength_bin['center'])))
-            # If the peak of the profile is 2 > than the peak of the background, keep the profile width
-            peak = np.argmin(np.abs(y_to_fit - best_fit_sigma))
-            if data_to_fit[peak] / error_to_fit[peak] > 2.0 * np.median(np.abs(data_to_fit / error_to_fit)):
-                profile_width['wavelength'].append(wavelength_bin['center'])
-                profile_width['width'].append(best_fit_sigma)
-            background_fit['wavelength'].append(wavelength_bin['center'])
-            # The match filter is insensitive to the normalization, so we do a simply chi^2 fit for the normalization
-            # minimize sum(d - norm * poly)^2 / sig^2)
-            # norm = sum(d / sig^2) / sum(poly / sig^2)
-            normalization = np.sum(data_to_fit / error_to_fit / error_to_fit)
-            normalization /= np.sum(background_fixed_profile_center((best_fit_sigma, *best_fit_coeffs), y_to_fit,
-                                                                    profile(wavelength_bin['center']))
-                                    / error_to_fit / error_to_fit)
-            background_fit['coeffs'].append(best_fit_coeffs * normalization)
-        background_fits.append(background_fit)
-        # fit a polynomial to the points that make the cut to get an estimate of the trace, use the match filter metric
-        #   instead of chi^2
-        # save the polynomial for the profile
-        profile_widths.append(Legendre.fit(profile_widths['wavelengths'], profile_widths['width'], deg=5))
-    return background_fits, profile_widths
->>>>>>> 178a9c05
 
 
 def get_wavelength_bins(wavelengths):
@@ -200,21 +126,12 @@
 
         pixels_to_bin = np.logical_and(wavelengths >= lower_edge, wavelengths < wavelength_bins[i + 1])
         # This should be equivalent to Horne 1986 optimal extraction
-<<<<<<< HEAD
         flux = np.sum(weights[pixels_to_bin] * (data[pixels_to_bin] - background[pixels_to_bin]) * uncertainty[pixels_to_bin]**-2)
         flux_normalization = np.sum(weights[pixels_to_bin]**2 * uncertainty[pixels_to_bin] ** -2)
         results['flux'].append(flux / flux_normalization)
         uncertainty = np.sqrt(np.sum(weights[pixels_to_bin]))
         results['fluxerror'].append(uncertainty / flux_normalization)
     
-=======
-        flux = np.sum(weights[pixels_to_bin] * data[pixels_to_bin] * uncertainty[pixels_to_bin]**-2)
-        flux_normalization = np.sum(weights[pixels_to_bin] * uncertainty[pixels_to_bin] ** -2)
-        results['flux'].append((flux - background) / flux_normalization)
-        uncertainty = np.sqrt(np.sum(weights[pixels_to_bin] ** 2 * uncertainty[pixels_to_bin] ** -2))
-        results['fluxerror'].append(uncertainty / flux_normalization)
-
->>>>>>> 178a9c05
     return Table(results)
 
 
